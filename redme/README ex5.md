--- conflicted
+++ resolved
@@ -98,48 +98,6 @@
 
 The results of Task 5 compare the performance of the GNN (Graph Neural Network) and Transformer-based models under different configurations. The metrics at the epoch with the highest test accuracy are summarized below:
 
-<<<<<<< HEAD
-### GNN Results
-#### Baseline
-| Epoch | Loss   | Train Accuracy | Validation Accuracy | Test Accuracy |
-|-------|--------|----------------|----------------------|---------------|
-| 20    | 0.0034 | 1.0000         | 0.7640              | 0.7860        |
-| 60    | 0.0001 | 1.0000         | 0.7640              | 0.7870        |
-| 200   | 0.0001 | 1.0000         | 0.7640              | 0.7860        |
-![gnn_Baseline_accuracy.png](gnn_Baseline_accuracy.png)
-#### LapPE
-| Epoch | Loss   | Train Accuracy | Validation Accuracy | Test Accuracy |
-|-------|--------|----------------|----------------------|---------------|
-| 20    | 0.0038 | 1.0000         | 0.7680              | 0.7790        |
-| 60    | 0.0001 | 1.0000         | 0.7640              | 0.7800        |
-| 200   | 0.0000 | 1.0000         | 0.7680              | 0.7730        |
-![gnn_LapPE_accuracy.png](gnn_LapPE_accuracy.png)
-#### RWSE
-| Epoch | Loss   | Train Accuracy | Validation Accuracy | Test Accuracy |
-|-------|--------|----------------|----------------------|---------------|
-| 20    | 0.0114 | 1.0000         | 0.7700              | 0.7940        |
-| 60    | 0.0002 | 1.0000         | 0.7620              | 0.7900        |
-| 200   | 0.0001 | 1.0000         | 0.7660              | 0.7930        |
-![gnn_RWSE_accuracy.png](gnn_RWSE_accuracy.png)
-### Transformer Results
-#### Baseline
-| Epoch | Loss   | Train Accuracy | Validation Accuracy | Test Accuracy |
-|-------|--------|----------------|----------------------|---------------|
-| 20    | 0.0259 | 1.0000         | 0.6800              | 0.6720        |
-| 100   | 0.0010 | 1.0000         | 0.7040              | 0.6930        |
-| 500   | 0.0002 | 1.0000         | 0.7140              | 0.7050        |
-![transformer_Baseline_accuracy.png](transformer_Baseline_accuracy.png)
-#### LapPE
-| Epoch | Loss   | Train Accuracy | Validation Accuracy | Test Accuracy |
-|-------|--------|----------------|----------------------|---------------|
-| 20    | 0.0201 | 1.0000         | 0.6980              | 0.7060        |
-| 200   | 0.0006 | 1.0000         | 0.7180              | 0.7320        |
-| 500   | 0.0001 | 1.0000         | 0.7320              | 0.7380        |
-![transformer_LapPE_accuracy.png](transformer_LapPE_accuracy.png)
-### Best Performances
-- **GNN RWSE**: Test Accuracy = **0.7950** at epoch 160.
-- **Transformer LapPE**: Test Accuracy = **0.7380** at epoch 500.
-=======
 ### GNN
 | Model     | Epoch | Loss   | Train Accuracy | Validation Accuracy | Test Accuracy |
 |-----------|-------|--------|----------------|---------------------|---------------|
@@ -154,6 +112,5 @@
 | LapPE     | 260   | 0.0003 | 1.0000         | 0.7220              | 0.7350        |
 
 
->>>>>>> 825551df
 
 ---